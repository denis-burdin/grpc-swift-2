--- conflicted
+++ resolved
@@ -145,13 +145,9 @@
         "file": fileDescriptor,
         "client": true,
         "server": true,
-<<<<<<< HEAD
         "access": options.visibility.sourceSnippet,
-        "generate_mock_code": options.generateMockCode]
-=======
-        "access": options.visibility.sourceSnippet
+        "generate_mock_code": options.generateMockCode
       ]
->>>>>>> 3602c874
 
       do {
         let grpcFileName = uniqueOutputFileName(component: "grpc", fileDescriptor: fileDescriptor)
